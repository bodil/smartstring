# Changelog

All notable changes to this project will be documented in this file.

The format is based on [Keep a Changelog](http://keepachangelog.com/en/1.0.0/) and this project
adheres to [Semantic Versioning](http://semver.org/spec/v2.0.0.html).

<<<<<<< HEAD

## [Unreleased]
=======
## [0.2.3] - 2020-07-07
>>>>>>> abf852a4

### ADDED
-   `SmartString` now supports null pointer optimizations. `Option<SmartString>` is now the same size as `SmartString`.
-   A feature flag `lazy_null_pointer_optimizations`, which enables null pointer optimizations for `SmartString<LazyCompact>`. On by default.

### FIXED
-   `SmartString` now uses the size or capacity field to store the discriminant bit, instead of relying on pointer alignment (#4)
-   `SmartString` doesn't rely on the internal layout of `String` (#4)

<<<<<<< HEAD
## [0.2.3] - 2020-07-07

### ADDED

=======
>>>>>>> abf852a4
-   `SmartString` now implements `Display`. (#6)
-   `SmartString` now implements `FromIterator<char>`.
-   Support for [`serde`](https://serde.rs/) behind the `serde` feature flag. (#2)
-   Support for [`arbitrary`](https://crates.io/crates/arbitrary) behind the `arbitrary` feature
    flag.
-   Support for [`proptest`](https://crates.io/crates/proptest) behind the `proptest` feature flag.

### FIXED

-   `SmartString::push_str` would previously trigger two heap allocations while promoting an inline
    string to a boxed string, one of which was unnecessary. It now only makes the one strictly
    necessary allocation. (#5)
-   Fixed a bug where `SmartString::remove` would panic if you tried to remove the last index in an
    inline string.

## [0.2.2] - 2020-07-05

### FIXED

-   Calling `shrink_to_fit()` on a string with `LazyCompact` layout will now inline it and
    deallocate the heap allocation if the string is short enough to be inlined.

## [0.2.1] - 2020-07-04

### FIXED

-   The type alias `smartstring::alias::String` was incorrectly pointing at the `Compact` variant.
    It is now pointing at `LazyCompact`, as the documentation describes.

## [0.2.0] - 2020-07-04

### REMOVED

-   The `Prefixed` variant has been removed, as it comes with significant code complexity for very
    dubious gains.

### CHANGED

-   The type alias `smartstring::alias::String` now refers to `LazyCompact` instead of `Compact`,
    the idea being that the obvious drop-in replacement for `String` shouldn't have any unexpected
    performance differences, which `Compact` can have because it aggressively re-inlines strings to
    keep them as local as possible. `LazyCompact` instead heap allocates once when the string is in
    excess of the inline capacity and keeps the allocation from then on, so there are no surprises.

### ADDED

-   There's a new layout variant, `LazyCompact`, which works like `Compact` except it never
    re-inlines strings once they have been moved to the heap.
-   As the alias `String` has changed, there is now a new type alias
    `smartstring::alias::CompactString`, referring to strings with `Compact` layout.

### FIXED

-   Fixed a bug where `SmartString::drain()` would remove twice the drained content from the string.

## [0.1.0] - 2020-05-15

Initial release.<|MERGE_RESOLUTION|>--- conflicted
+++ resolved
@@ -5,12 +5,7 @@
 The format is based on [Keep a Changelog](http://keepachangelog.com/en/1.0.0/) and this project
 adheres to [Semantic Versioning](http://semver.org/spec/v2.0.0.html).
 
-<<<<<<< HEAD
-
 ## [Unreleased]
-=======
-## [0.2.3] - 2020-07-07
->>>>>>> abf852a4
 
 ### ADDED
 -   `SmartString` now supports null pointer optimizations. `Option<SmartString>` is now the same size as `SmartString`.
@@ -20,13 +15,9 @@
 -   `SmartString` now uses the size or capacity field to store the discriminant bit, instead of relying on pointer alignment (#4)
 -   `SmartString` doesn't rely on the internal layout of `String` (#4)
 
-<<<<<<< HEAD
 ## [0.2.3] - 2020-07-07
 
 ### ADDED
-
-=======
->>>>>>> abf852a4
 -   `SmartString` now implements `Display`. (#6)
 -   `SmartString` now implements `FromIterator<char>`.
 -   Support for [`serde`](https://serde.rs/) behind the `serde` feature flag. (#2)
